--- conflicted
+++ resolved
@@ -68,11 +68,7 @@
 dt = timestep(u0,sys)
 tr = t_start:dt:t_end
 
-<<<<<<< HEAD
 velxy = velocity_xy(sol,sys,tr);
-=======
-make_interp_fields!(u, v, t_start, t_end, dt, ViscousFlow.velocity, sol, sys, g)
->>>>>>> 4e65a5bb
 
 #=
 ## Generate Initial Conditions
@@ -84,16 +80,10 @@
 X_MAX = 2.0
 Y_MIN = -2.0
 Y_MAX = 2.0
-<<<<<<< HEAD
 dx = 0.01
 ftlegrid = PhysicalGrid((X_MIN,X_MAX),(Y_MIN,Y_MAX),dx,optimize=false)
 ftle_cache = SurfaceScalarCache(ftlegrid)
 x0, y0 = x_grid(ftle_cache), y_grid(ftle_cache)
-=======
-nx, ny = 400, 400
-
-initial_conditions, dx, dy = gen_init_conds(X_MIN, X_MAX, Y_MIN, Y_MAX, nx, ny)
->>>>>>> 4e65a5bb
 
 #=
 ## Solve the IVP and Generate FTLE Fields
@@ -110,7 +100,6 @@
 T = 6.0
 t0 = 6.0
 
-<<<<<<< HEAD
 #=
 The forward displacement field and FTLE field
 =#
@@ -127,16 +116,6 @@
 
 bFTLE = similar(x0)
 compute_FTLE!(bFTLE,xb,yb,dx,dx,T);
-=======
-w = euler_forward(initial_conditions, u, v, t0, t_start, dt, T); # final trajectories from forward integration
-z = euler_backward(initial_conditions, u, v, t0, t_start, dt, T); # final trajectories from backward integration
-
-FTLE_forward = zeros(Float64, ny - 2, nx - 2)
-compute_FTLE!(FTLE_forward, nx, ny, T, w, dx, dy);
-
-FTLE_backward = zeros(Float64, ny - 2, nx - 2)
-compute_FTLE!(FTLE_backward, nx, ny, T, z, dx, dy);
->>>>>>> 4e65a5bb
 
 
 #=
@@ -177,12 +156,8 @@
 xf, yf = displacement_field(velxy,tr,x0,y0,(t0_ftle,t0_ftle+T))
 compute_FTLE!(fFTLE,xf,yf,dx,dx,T)
 
-<<<<<<< HEAD
 xb, yb = displacement_field(velxy,tr,x0,y0,(t0_ftle,t0_ftle-T))
 compute_FTLE!(bFTLE,xb,yb,dx,dx,T);
-=======
-initial_points, dx_p, dy_p = gen_init_conds(x_min, x_max, y_min, y_max, nx_p, ny_p)
->>>>>>> 4e65a5bb
 
 
 #=
@@ -199,28 +174,12 @@
     @gif for t0_ftle in 6.5:0.5:12.0
         print(t0_ftle)
     
-<<<<<<< HEAD
         xpf, ypf = displacement_field(velxy,tr,xp0,yp0,(t0,t0_ftle))
 
         xf, yf = displacement_field(velxy,tr,x0,y0,(t0_ftle,t0_ftle+T))
         compute_FTLE!(fFTLE,xf,yf,dx,dx,T)
         xb, yb = displacement_field(velxy,tr,x0,y0,(t0_ftle,t0_ftle-T))
         compute_FTLE!(bFTLE,xb,yb,dx,dx,T)
-=======
-        points = euler_forward(initial_points, u, v, 6.0, t_start, dt, t0 - 6.0)
-    
-        w = euler_forward(initial_conditions, u, v, t0, t_start, dt, T); # final trajectories from forward integration
-        z = euler_backward(initial_conditions, u, v, t0, t_start, dt, T); # final trajectories from backward integration
-    
-        FTLE_forward = zeros(Float64, ny - 2, nx - 2)
-        compute_FTLE!(FTLE_forward, nx, ny, T, w, dx, dy);
-    
-        FTLE_backward = zeros(Float64, ny - 2, nx - 2)
-        compute_FTLE!(FTLE_backward, nx, ny, T, z, dx, dy);
-    
-        x = range(X_MIN + dx, stop = X_MAX - dx, length=nx - 2)
-        y = range(Y_MIN + dy, stop = Y_MAX - dy, length=ny - 2)
->>>>>>> 4e65a5bb
     
         plot(fFTLE,ftle_cache,color=:inferno,size=(800,800))
         plot!(bFTLE,ftle_cache,color=:viridis,xlim=(-2,2),ylim=(-2,2),title="FTLE, t = $t0_ftle", xlabel="x", ylabel="y")
