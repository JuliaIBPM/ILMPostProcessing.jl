# ILMPostProcessing.jl

*Tools for post-processing solutions of immersed layer PDEs*

The objective of this package is to supply a variety of post-processing tools for
solutions of PDEs carried out with the [ImmersedLayers.jl](https://github.com/JuliaIBPM/ImmersedLayers.jl) package, and the domain-specific subpackages, such as [ViscousFlow.jl](https://github.com/JuliaIBPM/ViscousFlow.jl). The post-processing tools[^1] currently available
are
* Proper orthogonal decomposition (POD)
* Dynamic mode decomposition (DMD)
<<<<<<< HEAD
=======
* Finite-time Lyapunov exponent (FTLE)
>>>>>>> 414ad080

## Installation

This package works on Julia `1.7` and above and is registered in the general Julia registry. To install from the REPL, type
e.g.,
```julia
] add ILMPostProcessing
```

Then, in any version, type
```julia
julia> using ILMPostProcessing
```

The plots in this documentation are generated using [Plots.jl](http://docs.juliaplots.org/latest/).
You might want to install that, too, to follow the examples.

## References

[^1]: Taira, K. et al (2017) "Modal Analysis of Fluid Flows: An Overview," *AIAA Journal*, 55(12), 4013--4041.<|MERGE_RESOLUTION|>--- conflicted
+++ resolved
@@ -7,10 +7,7 @@
 are
 * Proper orthogonal decomposition (POD)
 * Dynamic mode decomposition (DMD)
-<<<<<<< HEAD
-=======
 * Finite-time Lyapunov exponent (FTLE)
->>>>>>> 414ad080
 
 ## Installation
 
